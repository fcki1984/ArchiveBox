name: Test workflow
on: [push]

env:
  MAX_LINE_LENGTH: 110

jobs:
  lint:
    runs-on: ubuntu-latest
    steps:
      - uses: actions/checkout@v2

      - name: Set up Python
        uses: actions/setup-python@v1
        with:
          python-version: 3.8
          architecture: x64

      - name: Install flake8
        run: |
          pip install flake8

      - name: Lint with flake8
        run: |
          # one pass for show-stopper syntax errors or undefined names
          flake8 archivebox --count --show-source --statistics
          # one pass for small stylistic things
          flake8 archivebox --count --max-line-length="$MAX_LINE_LENGTH" --statistics

  test:
    runs-on: ${{ matrix.os }}

    strategy:
      matrix:
        os: [ubuntu-latest, macos-latest]
        python: [3.7, 3.8]

    steps:
      - uses: actions/checkout@v2
        with:
          fetch-depth: 1

<<<<<<< HEAD
      - uses: actions/checkout@v2
        with:
          fetch-depth: 1
          repository: "gildas-lormeau/SingleFile"
          ref: "master"
          path: "singlefile"

      - name: Install npm requirements for singlefile
        run: npm install --prefix singlefile/cli

      - name: Give singlefile execution permissions
        run: chmod +x singlefile/cli/single-file

      - name: Set SINGLEFILE_BINARY
        run: echo "::set-env name=SINGLEFILE_BINARY::$GITHUB_WORKSPACE/singlefile/cli/single-file"

      - uses: actions/checkout@v2
        with:
          fetch-depth: 1
          repository: "pirate/readability-extractor"
          ref: "master"
          path: "readability-extractor"

      - name: Install npm requirements for readability
        run: npm install --prefix readability-extractor

      - name: Give readability-extractor execution permissions
        run: chmod +x readability-extractor/readability-extractor

      - name: Set READABILITY_BINARY
        run: echo "::set-env name=READABILITY_BINARY::$GITHUB_WORKSPACE/readability-extractor/readability-extractor"

=======
      ### Setup Python & JS Languages
>>>>>>> 601e1543
      - name: Set up Python ${{ matrix.python }}
        uses: actions/setup-python@v1
        with:
          python-version: ${{ matrix.python }}
          architecture: x64

      - name: Set up Node JS 14.7.0
        uses: actions/setup-node@v1
        with:
          node-version: 14.7.0

      ### Install Python & JS Dependencies
      - name: Get pip cache dir
        id: pip-cache
        run: |
          echo "::set-output name=dir::$(pip cache dir)"

      - name: Cache pip
        uses: actions/cache@v2
        id: cache-pip
        with:
          path: ${{ steps.pip-cache.outputs.dir }}
          key: ${{ runner.os }}-${{ matrix.python }}-venv-${{ hashFiles('setup.py') }}
          restore-keys: |
            ${{ runner.os }}-${{ matrix.python }}-venv-

      - name: Install pip dependencies
        run: |
          python -m pip install .
          python -m pip install pytest bottle


      - name: Get npm cache dir
        id: npm-cache
        run: |
          echo "::set-output name=dir::$GITHUB_WORKSPACE/node_modules"

      - name: Cache npm
        uses: actions/cache@v2
        id: cache-npm
        with:
          path: ${{ steps.npm-cache.outputs.dir }}
          key: ${{ runner.os }}-node_modules-${{ hashFiles('package-lock.json') }}
          restore-keys: |
            ${{ runner.os }}-node_modules

      - name: Install npm requirements
        run: |
          npm install
          echo "::set-env name=SINGLEFILE_BINARY::$GITHUB_WORKSPACE/node_modules/.bin/single-file"
          echo "::set-env name=READABILITY_BINARY::$GITHUB_WORKSPACE/node_modules/.bin/readability-extractor"


      ### Run the tests
      - name: Directory listing for debugging
        run: |
          pwd
          ls -a ./
          archivebox version

      - name: Test built package with pytest
        run: |
          python -m pytest -s

  docker-test:
    runs-on: ubuntu-latest

    steps:
      - uses: actions/checkout@v2
        with:
          fetch-depth: 1

      - uses: satackey/action-docker-layer-caching@v0.0.4

      - name: Build image
        run: |
          docker build . -t archivebox

      - name: Init data dir
        run: |
          mkdir data
          docker run -v "$PWD"/data:/data archivebox init

      - name: Run test server
        run: |
          sudo bash -c 'echo "127.0.0.1  www.test-nginx-1.local www.test-nginx-2.local" >> /etc/hosts'
          docker run --name www-nginx -p 80:80 -d nginx

      - name: Add link
        run: |
          docker run -v "$PWD"/data:/data --network host archivebox add http://www.test-nginx-1.local

      - name: Add stdin link
        run: |
          echo "http://www.test-nginx-2.local" | docker run -i -v "$PWD"/data:/data archivebox add

      - name: List links
        run: |
          docker run -v "$PWD"/data:/data archivebox list | grep -q "www.test-nginx-1.local" || { echo "The site 1 isn't in the list"; exit 1; }
          docker run -v "$PWD"/data:/data archivebox list | grep -q "www.test-nginx-2.local" || { echo "The site 2 isn't in the list"; exit 1; }

      - name: Start docker-compose stack
        run: |
          docker-compose run archivebox init
          docker-compose up -d
          sleep 5
          curl --silent --location 'http://127.0.0.1:8000' | grep 'ArchiveBox'
          curl --silent --location 'http://127.0.0.1:8000/static/admin/js/jquery.init.js' | grep 'django.jQuery'

      - name: Check added urls show up in index
        run: |
          docker-compose run archivebox add 'http://example.com/#test_docker' --index-only
          curl --silent --location 'http://127.0.0.1:8000' | grep 'http://example.com/#test_docker'
          docker-compose down || true<|MERGE_RESOLUTION|>--- conflicted
+++ resolved
@@ -40,42 +40,7 @@
         with:
           fetch-depth: 1
 
-<<<<<<< HEAD
-      - uses: actions/checkout@v2
-        with:
-          fetch-depth: 1
-          repository: "gildas-lormeau/SingleFile"
-          ref: "master"
-          path: "singlefile"
-
-      - name: Install npm requirements for singlefile
-        run: npm install --prefix singlefile/cli
-
-      - name: Give singlefile execution permissions
-        run: chmod +x singlefile/cli/single-file
-
-      - name: Set SINGLEFILE_BINARY
-        run: echo "::set-env name=SINGLEFILE_BINARY::$GITHUB_WORKSPACE/singlefile/cli/single-file"
-
-      - uses: actions/checkout@v2
-        with:
-          fetch-depth: 1
-          repository: "pirate/readability-extractor"
-          ref: "master"
-          path: "readability-extractor"
-
-      - name: Install npm requirements for readability
-        run: npm install --prefix readability-extractor
-
-      - name: Give readability-extractor execution permissions
-        run: chmod +x readability-extractor/readability-extractor
-
-      - name: Set READABILITY_BINARY
-        run: echo "::set-env name=READABILITY_BINARY::$GITHUB_WORKSPACE/readability-extractor/readability-extractor"
-
-=======
       ### Setup Python & JS Languages
->>>>>>> 601e1543
       - name: Set up Python ${{ matrix.python }}
         uses: actions/setup-python@v1
         with:
