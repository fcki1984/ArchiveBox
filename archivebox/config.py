--- conflicted
+++ resolved
@@ -146,16 +146,12 @@
                                                                 '--all-subs',
                                                                 # There are too many of these and youtube
                                                                 # throttles you with HTTP error 429
-                                                                #'--write-auto-sub',
+                                                                #'--write-auto-subs',
                                                                 '--convert-subs=srt',
                                                                 '--yes-playlist',
                                                                 '--continue',
-<<<<<<< HEAD
-=======
-                                                                '--ignore-errors',
                                                                 # This flag doesn't exist in youtube-dl
                                                                 # only in yt-dlp
->>>>>>> caa8b782
                                                                 '--no-abort-on-error',
                                                                 # --ignore-errors must come AFTER
                                                                 # --no-abort-on-error
