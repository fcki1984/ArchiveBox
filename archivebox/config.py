--- conflicted
+++ resolved
@@ -1,12 +1,14 @@
 import os
+import re
 import sys
 import shutil
 
-from typing import Optional
+from typing import Optional, Pattern
 from subprocess import run, PIPE, DEVNULL
 
 
 OUTPUT_DIR: str
+URL_BLACKLIST: Optional[Pattern[str]]
 
 # ******************************************************************************
 # Documentation: https://github.com/pirate/ArchiveBox/wiki/Configuration
@@ -24,6 +26,7 @@
 MEDIA_TIMEOUT =          int(os.getenv('MEDIA_TIMEOUT',      '3600'))
 OUTPUT_PERMISSIONS =     os.getenv('OUTPUT_PERMISSIONS',     '755'              )
 FOOTER_INFO =            os.getenv('FOOTER_INFO',            'Content is hosted for personal archiving purposes only.  Contact server owner for any takedown requests.',)
+URL_BLACKLIST =          os.getenv('URL_BLACKLIST',          None)
 
 FETCH_WGET =             os.getenv('FETCH_WGET',             'True'             ).lower() == 'true'
 FETCH_WGET_REQUISITES =  os.getenv('FETCH_WGET_REQUISITES',  'True'             ).lower() == 'true'
@@ -56,17 +59,12 @@
 YOUTUBEDL_BINARY =       os.getenv('YOUTUBEDL_BINARY',       'youtube-dl')
 CHROME_BINARY =          os.getenv('CHROME_BINARY',          None)
 
-<<<<<<< HEAD
 CHROME_SANDBOX =         os.getenv('CHROME_SANDBOX', 'True').lower() == 'true'
-=======
-URL_BLACKLIST =          os.getenv('URL_BLACKLIST',          None)
 
 try:
     OUTPUT_DIR = os.path.abspath(os.getenv('OUTPUT_DIR'))
 except Exception:
     OUTPUT_DIR = None
-
->>>>>>> 19a7f12a
 
 # ******************************************************************************
 
@@ -105,12 +103,9 @@
 if COOKIES_FILE:
     COOKIES_FILE = os.path.abspath(COOKIES_FILE)
 
-<<<<<<< HEAD
-=======
 URL_BLACKLIST = URL_BLACKLIST and re.compile(URL_BLACKLIST, re.IGNORECASE)
 
 ########################### Environment & Dependencies #########################
->>>>>>> 19a7f12a
 
 VERSION = open(os.path.join(PYTHON_DIR, 'VERSION'), 'r').read().strip()
 GIT_SHA = VERSION.split('+')[1]
