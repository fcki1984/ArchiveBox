--- conflicted
+++ resolved
@@ -46,7 +46,6 @@
                     yield line.split('"')[1]
     return ()
 
-<<<<<<< HEAD
 @enforce_types
 def generate_index_from_links(links: List[Link], with_headers: bool):
     if with_headers:
@@ -55,8 +54,6 @@
         output = main_index_template(links, template=MINIMAL_INDEX_TEMPLATE)
     return output
 
-=======
->>>>>>> 69f55173
 @enforce_types
 def main_index_template(links: List[Link], template: str=MAIN_INDEX_TEMPLATE) -> str:
     """render the template for the entire main index"""
