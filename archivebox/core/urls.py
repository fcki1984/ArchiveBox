--- conflicted
+++ resolved
@@ -8,8 +8,6 @@
 
 from core.views import HomepageView, SnapshotView, PublicIndexView, AddView, HealthCheckView
 
-<<<<<<< HEAD
-=======
 from ninja import NinjaAPI
 from api.auth import GlobalAuth
 
@@ -22,7 +20,6 @@
 # GLOBAL_CONTEXT = {'VERSION': VERSION, 'VERSIONS_AVAILABLE': VERSIONS_AVAILABLE, 'CAN_UPGRADE': CAN_UPGRADE}
 
 
->>>>>>> e28f33fc
 # print('DEBUG', settings.DEBUG)
 
 urlpatterns = [
@@ -46,14 +43,8 @@
     path('accounts/', include('django.contrib.auth.urls')),
     path('admin/', archivebox_admin.urls),
     
-<<<<<<< HEAD
-=======
     path("api/", api.urls),
 
-    # do not add extra_context like this as not all admin views (e.g. ModelAdmin.autocomplete_view accept extra kwargs)
-    # path('admin/', admin.site.urls, {'extra_context': GLOBAL_CONTEXT}),
-
->>>>>>> e28f33fc
     path('health/', HealthCheckView.as_view(), name='healthcheck'),
     path('error/', lambda _: 1/0),
 
