--- conflicted
+++ resolved
@@ -39,12 +39,8 @@
         return redirect(f'/admin/login/?next={request.path}')
 
 
-<<<<<<< HEAD
-class LinkDetails(View):
-=======
 class SnapshotView(View):
     # render static html index from filesystem archive/<timestamp>/index.html
->>>>>>> cc80ceb0
 
     def get(self, request, path):
         # missing trailing slash -> redirect to index
