--- conflicted
+++ resolved
@@ -62,22 +62,15 @@
             self.inside_title_tag = False
 
 
+# output = '{title}'
+
 @enforce_types
-<<<<<<< HEAD
-def should_save_title(snapshot: Model, out_dir: Optional[str]=None) -> bool:
-    # if link already has valid title, skip it
-    if snapshot.title and not snapshot.title.lower().startswith('http'):
-        return False
+def should_save_title(snapshot: Model, overwrite: Optional[bool]=False, out_dir: Optional[str]=None) -> bool:
+    if is_static_file(snapshot.url):
+        False
 
-    if is_static_file(snapshot.url):
-=======
-def should_save_title(link: Link, out_dir: Optional[str]=None, overwrite: Optional[bool]=False) -> bool:
-    if is_static_file(link.url):
-        return False
-
-    # if link already has valid title, skip it
-    if not overwrite and link.title and not link.title.lower().startswith('http'):
->>>>>>> cddbd8f6
+    # if snapshot already has valid title, skip it
+    if not overwrite and snapshot.title and not snapshot.title.lower().startswith('http'):
         return False
 
     return SAVE_TITLE
