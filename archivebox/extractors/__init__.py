--- conflicted
+++ resolved
@@ -128,11 +128,7 @@
                 else:
                     # print('{black}      X {}{reset}'.format(method_name, **ANSI))
                     stats['skipped'] += 1
-<<<<<<< HEAD
-            except Exception:
-=======
             except Exception as e:
->>>>>>> e114b1f6
                 # Disabled until https://github.com/ArchiveBox/ArchiveBox/issues/984
                 # and https://github.com/ArchiveBox/ArchiveBox/issues/1014
                 # are fixed.
@@ -142,26 +138,16 @@
                     link.url,
                 )) from e
                 """
-<<<<<<< HEAD
                 # Instead, use the kludgy workaround from
-=======
-		        # Instead, use the kludgy workaround from
->>>>>>> e114b1f6
                 # https://github.com/ArchiveBox/ArchiveBox/issues/984#issuecomment-1150541627
                 with open(ERROR_LOG, "a", encoding='utf-8') as f:
                     command = ' '.join(sys.argv)
                     ts = datetime.now(timezone.utc).strftime('%Y-%m-%d__%H:%M:%S')
-<<<<<<< HEAD
                     f.write(("\n" + 'Exception in archive_methods.save_{}(Link(url={})) command={}; ts={}'.format(
                         method_name,
                         link.url,
                         command,
                         ts
-=======
-                    f.write(("\n" + 'Exception in archive_methods.save_{}(Link(url={}))'.format(
-                        method_name,
-                        link.url,
->>>>>>> e114b1f6
                     ) + "\n"))
                     #f.write(f"\n> {command}; ts={ts} version={config['VERSION']} docker={config['IN_DOCKER']} is_tty={config['IS_TTY']}\n")
 
