--- conflicted
+++ resolved
@@ -54,15 +54,9 @@
             # look inside the URL for any sub-urls, e.g. for archive.org links
             # https://web.archive.org/web/20200531203453/https://www.reddit.com/r/socialism/comments/gu24ke/nypd_officers_claim_they_are_protecting_the_rule/fsfq0sw/
             # -> https://www.reddit.com/r/socialism/comments/gu24ke/nypd_officers_claim_they_are_protecting_the_rule/fsfq0sw/
-<<<<<<< HEAD
-            for url in re.findall(URL_REGEX, line[1:]):
+            for sub_url in re.findall(URL_REGEX, line[1:]):
                 yield Snapshot(
-                    url=htmldecode(url),
-=======
-            for sub_url in re.findall(URL_REGEX, line[1:]):
-                yield Link(
                     url=htmldecode(sub_url),
->>>>>>> 7d0f5653
                     timestamp=str(datetime.now().timestamp()),
                     title=None,
                     #tags=None,
