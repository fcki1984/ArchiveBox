--- conflicted
+++ resolved
@@ -1,10 +1,6 @@
 [project]
 name = "archivebox"
-<<<<<<< HEAD
 version = "0.8.6rc0"
-=======
-version = "0.8.5rc53"
->>>>>>> 27f26fdd
 requires-python = ">=3.10"
 description = "Self-hosted internet archiving solution."
 authors = [{name = "Nick Sweeting", email = "pyproject.toml@archivebox.io"}]
@@ -140,20 +136,12 @@
     "django-auth-ldap>=4.1.0",
 ]
 debug = [
-<<<<<<< HEAD
-    # libs needed to run archivebox server with DEBUG=True
-    "django-debug-toolbar>=4.4.6",
-    "requests-tracker>=0.3.3",
-    "djdt_flamegraph>=0.2.13",
-    "ipdb>=0.13.13",
-=======
     # packages needed for running with DEBUG=True
     "django-debug-toolbar>=4.4.6",
     "djdt_flamegraph>=0.2.13",
     "ipdb>=0.13.13",
     "requests-tracker>=0.3.3",
     "django-autotyping>=0.5.1",
->>>>>>> 27f26fdd
 ]
 all = [
     "archivebox[sonic,ldap,debug]"
@@ -173,7 +161,6 @@
     "sphinx>=8.1.3",
     "sphinx-rtd-theme>=2.0.0",
     ### DEBUGGING
-<<<<<<< HEAD
     "django-debug-toolbar>=4.4.6",
     "requests-tracker>=0.3.3",
     "djdt_flamegraph>=0.2.13",
@@ -182,13 +169,6 @@
     "opentelemetry-instrumentation-django>=0.47b0",
     "opentelemetry-instrumentation-sqlite3>=0.47b0",
     "viztracer>=0.17.0",                               # usage: viztracer ../.venv/bin/archivebox manage check
-=======
-    "archivebox[debug]",
-    "logfire[django]>=0.51.0",
-    "opentelemetry-instrumentation-django>=0.47b0",
-    "opentelemetry-instrumentation-sqlite3>=0.47b0",
-    "viztracer", # usage: viztracer ../.venv/bin/archivebox manage check
->>>>>>> 27f26fdd
     # "snakeviz",                                      # usage: python -m cProfile -o flamegraph.prof ../.venv/bin/archivebox manage check
     ### TESTING
     "pytest>=8.3.3",
@@ -199,7 +179,6 @@
     "mypy>=1.11.2",
 ]
 
-<<<<<<< HEAD
 [tool.uv.sources]
 # pydantic-pkgr = { workspace = true }
 
@@ -241,10 +220,6 @@
 [tool.uv.workspace]
 members = ["archivebox/pkgs/*"]
 exclude = ["archivebox/pkgs/__pycache__"]
-=======
-[tool.uv.workspace]
-members = ["packages/*"]
->>>>>>> 27f26fdd
 
 [build-system]
 requires = ["pdm-backend"]
